[project]
name = "pnpq"
<<<<<<< HEAD
version = "0.1.4.dev"
=======
version = "0.1.0.dev"
>>>>>>> 0bc7bad7
description = "PnPQ is a python library package for controlling optical devices in quantum networks"
authors = [
    { name = "Amin Taherkhani", email = "amin@sfc.wide.ad.jp" },
    { name = "Andrew Todd", email = "at@auspicacious.org" },
    { name = "Tom Shen", email = "tomshen@keio.jp" },
    { name = "Lars Matsumiya", email = "larsmatsumiya@gmail.com" },
]
dependencies = [
    "pyserial>=3.5",
    "types-pyserial>=3.5.0.20240826",
    "pint>=0.24.3",
    "structlog>=24.4.0",
]
readme = "README.md"
requires-python = ">= 3.13"

[build-system]
requires = ["hatchling"]
build-backend = "hatchling.build"

[dependency-groups]
dev = [
    "black>=24.8.0",
    "coverage>=7.6.1",
    "isort>=5.13.2",
    "mypy>=1.11.2",
    "pylint>=3.3.1",
    "pytest>=8.3.2",
    "ruff>=0.7.4",
    "sphinx>=8.1.3",
    "sphinx-book-theme>=1.1.4",
    "sphinxcontrib-apidoc>=0.5.0",
]

[tool.hatch.build.targets.wheel]
packages = ["src/pnpq"]

[tool.hatch.metadata]
allow-direct-references = true

[tool.isort]
profile = "black"

[tool.mypy]
files = ["."]
strict = true

[tool.pylint.format]
max-line-length = "88"

# See https://pylint.pycqa.org/en/latest/user_guide/messages/index.html
[tool.pylint."messages control"]
disable = ["raw-checker-failed", "bad-inline-option", "locally-disabled", "file-ignored", "suppressed-message", "deprecated-pragma", "use-symbolic-message-instead", "use-implicit-booleaness-not-comparison-to-string", "use-implicit-booleaness-not-comparison-to-zero", "missing-module-docstring", "missing-class-docstring", "missing-function-docstring", "line-too-long", "duplicate-code", "too-many-instance-attributes", "too-few-public-methods", "too-many-public-methods", "too-many-arguments", "too-many-locals", "too-many-positional-arguments", "fixme"]

[tool.pytest.ini_options]
testpaths = ["tests"]

[[tool.uv.index]]
name = "testpypi"
url = "https://test.pypi.org/simple/"
publish-url = "https://test.pypi.org/legacy/"
explicit = true<|MERGE_RESOLUTION|>--- conflicted
+++ resolved
@@ -1,10 +1,6 @@
 [project]
 name = "pnpq"
-<<<<<<< HEAD
 version = "0.1.4.dev"
-=======
-version = "0.1.0.dev"
->>>>>>> 0bc7bad7
 description = "PnPQ is a python library package for controlling optical devices in quantum networks"
 authors = [
     { name = "Amin Taherkhani", email = "amin@sfc.wide.ad.jp" },
